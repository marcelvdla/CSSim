--- conflicted
+++ resolved
@@ -1,8 +1,6 @@
 
 """
-<<<<<<< HEAD
-    
-α(w_i, α_0, w_0)
+    α(w_i, α_0, w_0)
 
 Return penalty value α_i(w), using α_0, w_0
 
@@ -11,12 +9,12 @@
 [1] : Equation (8) from [Cantin2020]
 """
 α(w_i, α_0, w_0) = α_0 * (1 - w_i / w_0)
-=======
+
+"""
     gamma(y, a = 1, b = 1, c = 1)
 
 Return mortality rate of young trees
 
 [1] : Equation (2) from [Cantin2020](https://www.sciencedirect.com/science/article/pii/S1476945X20300386)
 """
-gamma(y, a = 1, b = 1, c = 1) = a*(y - b)^2 + c
->>>>>>> 7c0eb257
+gamma(y, a = 1, b = 1, c = 1) = a*(y - b)^2 + c