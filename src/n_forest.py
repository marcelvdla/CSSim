from typing import List, Set, Callable
from typing import NamedTuple

from collections import namedtuple 

import numpy as np
import matplotlib.pyplot as plt
from scipy.integrate import solve_ivp


def B(xi: float, yi: float, beta_1=0, beta_2=1):
    """Return quantity of water evaporated over `i^th` forest.

    Default values from Table 3 in Cantin2020

    Args:
        xi: Density of young tree species in `i^th` forest.
        yi: Density of old tree spcies in `i^th` forest.
        beta_1: Water evaporation coefficient of young trees (`mm * year**-1`).
        beta_2: Water evaporation coefficient of old trees (`mm * year**-1``).
    
    References:
        Equation (7) in Cantin2020.
    """
    return beta_1 * xi + beta_2 * yi


<<<<<<< HEAD
def w_i(
        i: int, 
        x: List[float], 
        y: List[float], 
        d: List[float], 
        l: float=600, 
        P_0: float=1.0):
=======
def w_i(i: int, x: List[float], y:List[float], d: List[float], l=600, P_0=1.05, beta_2=1):
>>>>>>> 96e2ec06
    """Water received by ecosystems in network.

    This is the biotic pump mechanism. Default values from Table 3 in 
    Cantin2020. 
    
    Args:
        i: `i^th` forest.
        x: List of densities of young trees for N ecosystems.
        y: List of densities of old trees for N ecosystems.
        d: List of distances where `d_i` is distance between forest `i` and `i+1`.
        l: Positive normalization coefficient from size of forested area.
        P_0: Average water quantity evaporated over nearby maritime zone.
            For figure 8, this is 1.05, otherwise it is 1.00.

    References:
        Equations (3) and (6) in Cantin2020        
    """
    if i == 0:
<<<<<<< HEAD
        # the first forest receives only the base level of precipitation
        # equation (3)
        return P_0     
    elif i == 1:
        # equation (5)
        w = (P_0 + B(x[0], y[0])) * np.exp(-d[0] / l)
        return w
    else: 
        # equation (6)
        w = (P_0 + B(x[0], y[0])) * np.exp(-np.sum(d[0:i]) / l)
        for j in range(1, i+1):
            w += B(x[j], y[j]) * np.exp(-np.sum(d[j:i]) / l)
=======
        return P_0  # the first forest receives only the base level of precipitation
    else:
        w = P_0 * np.exp(-np.sum(d[:i]) / l)
        for j in range(1, i+1): # TODO: short iteration here..
            w += B(x[j], y[j], beta_2=beta_2) * np.exp(-np.sum(d[j-1:i]) / l)
>>>>>>> 96e2ec06
        return w


def alpha(x: List[float], y: List[float], dist: float, w_0=1, alpha_0=-1, beta_2=1, P_0=1.05):
    """Penalty function for quantity of water received by forest ecosystems.
   
    Computes the penalty values and returns list of penalty per forest
    
    Args:
        x: List of young tree species densities for each ecosystem. 
        y: List of old tree species densities for each ecosystem
        dist: The distance the `i^th` ecosystem is from the `i+1` ecosystem.
        w_0: Threshold for 
        alpha_0: Negative penalty coefficient.
    
    References:
        Equation (8) in Cantin2020
    """
    assert alpha_0 < 0, "alpha_0 must be negative."

    # Assumes all forests are the same distance from one another
    d = len(x) * [dist]
    
    return [alpha_0 * (1 - w_i(i, x, y, d, beta_2=beta_2, P_0=P_0) / w_0) for i in range(len(x))]


def deriv_forest(x, y, penalty_rate, args):
    """
    Calculate derivatives of x and y over time as per the Antonovsky & Korzukhin rule.
    
    INPUT:
    x            = value for x; density of young trees in ecosystem, typically between 0 and 4
    y            = value for y; density of old trees in ecosystem, typically between 0 and 4
    penalty_rate = penalty rate calculated by penalty function
    args         = tuple of 6 arguments
    
    Returns derivatives of x and y.
    """
    # Unpack arguments rho, gamma (not used), f, h, a1 and a2
    fertility, mortality_young, aging_rate, biotic_pump_young, mortality_old, biotic_pump_old = args
    
    # Calculate derivatives
    dx = fertility * y - ((y - 1)**2 + 1) * x - aging_rate * x + biotic_pump_young * penalty_rate * x
    dy = aging_rate * x - mortality_old * y + biotic_pump_old * penalty_rate * y
    
    return dx, dy


def system_n_forests(x0s, y0s, args, timesteps = 100, dt = 0.01, dist=42, beta_2=1):
    """
    Solves a system of ODEs
    INPUT:
    x0s       = array of values for x, the density of young trees in the ecosystem; typically between 0 and 4
    y0s       = array of values for y, the density of old trees in the ecosystem; typically between 0 and 4
    args      = tuple of arguments needed for the derivation function
    timesteps = int, timesteps to iterate over; default 100
    dt        = delta time, default 0.01
    
    Returns two arrays of x and y values per time
    """
       
    n = len(x0s)
    x_vals = np.empty((n, int(timesteps)))
    y_vals = np.empty((n, int(timesteps)))
    penalty = 0.5
    for t in range(timesteps):
        penalties = alpha(x0s, y0s, dist, beta_2=beta_2)
        for i in range(n):
            x_vals[i, t] = x0s[i]
            y_vals[i, t] = y0s[i]
            # implement solve ivp
            dx, dy = deriv_forest(x0s[i], y0s[i], penalties[i], args)
            x0s[i] += dx * dt
            y0s[i] += dy * dt
            
    return x_vals, y_vals


def theta(t: int, t_star: int):
    """Models beginning of deforestation process at time t*

    Args: 
        t: Timestep in integration of dynamical system.
        t_star: Timestep at which an ecosystem becomes deforested.

    Returns:
        The deforestation coefficient theta to be used in Equation (18)
        of Cantin2020.

    References:
        Equation (16) from Cantin2020
    """

    A = 2 # constant defined by Cantin2020
    deforestation_coefficient: float

    if t <= t_star:
        deforestation_coefficient = 0
    elif t_star < t and t < t_star + 1:
        deforestation_coefficient = A/2 - (A/2)*np.cos(np.pi*(t - t_star))
    else:
        deforestation_coefficient = A
    
    return deforestation_coefficient 


def epsilon_k(k: int, random_distinct_integers_i: Set[int]):
    """Boolean integer for deforestation effect on forest dynamical system.

    Args:
        k: The integer of the `k^th` ecosystem. 
        random_distinct_integers_i: Integers corresponding to the i^th
            ecosystem that will undergo deforestation. This is 
            `{i_1, ..., i_N}` in Equation (17) Cantin2020.

    Returns:
        1 if k in the set, 0 otherwise. 

    References:
        Equation (17) from Cantin2020
    """

    return k in random_distinct_integers_i 


def randomly_perturb_ecosystems(
        t_timesteps: int, 
        n_deforested_ecosystems: int, 
        n_total_ecosystems: int,
        seed: int = 42) -> List[NamedTuple]:
    """Randomly perturb ecosystems at random timesteps

    Example:

    ```python
    >>> perturbed_ecosystems = randomly_perturb_ecosystems(50, 2, 10)
    >>> perturbed_ecosystems
    [EcosystemDeforestTime(ecosystem_id=8, t_star=18),
     EcosystemDeforestTime(ecosystem_id=1, t_star=22)] 
    >>> perturbed_ecosystems[0].ecosystem_id
    8
    >>> perturbed_ecosystems[0].t_star
    18
    ```
    
    Args:
        t_timesteps: Number of timesteps over which integration will occur.
            For example, one might compute trajectories of a dynamical system
            over 50 timesteps (e.g., years), so then `t_timesteps = 50`.
        n_deforested_ecosystems: 
        n_total_ecosystems: Total number of ecosystems.    

    Returns:
        A list of named tuples. The named tuple has a `ecosystem_id` and `t_star`
        property. The `ecosystem_id` is deforested at time `t_star` according to 
        the `epsilon_k` and `theta` functions defined in this file.

    References:
        Equation (15) in Cantin2020
    """
    np.random.seed(seed)
    assert n_total_ecosystems >= 2, "there must be 2 or more ecosystems"
    assert n_deforested_ecosystems >= 0, \
        "number of ecosystems to perturb must be >= 0"
    
    # randomly generate ids for ecosystems that will be deforested 
    ecosystem_ids_to_deforest = np.random.choice(
        n_total_ecosystems, size=(n_deforested_ecosystems,), replace=False)

    # randomly generate time steps at which ecosystem ids will be deforested
    timesteps_to_deforest = np.random.choice(
        t_timesteps, size=(n_deforested_ecosystems))
    
    # combine the ecosystems and timesteps into a list of tuples
    ecosystem_time_tuples = []
    EcosystemDeforestTime = namedtuple(
        "EcosystemDeforestTime", ["ecosystem_id", "t_star"])

    for i in range(len(ecosystem_ids_to_deforest)):
        ecosystem_time_tuple = EcosystemDeforestTime(
            ecosystem_ids_to_deforest[i],
            timesteps_to_deforest[i])

        ecosystem_time_tuples.append(ecosystem_time_tuple)

    return ecosystem_time_tuples<|MERGE_RESOLUTION|>--- conflicted
+++ resolved
@@ -25,7 +25,6 @@
     return beta_1 * xi + beta_2 * yi
 
 
-<<<<<<< HEAD
 def w_i(
         i: int, 
         x: List[float], 
@@ -33,9 +32,6 @@
         d: List[float], 
         l: float=600, 
         P_0: float=1.0):
-=======
-def w_i(i: int, x: List[float], y:List[float], d: List[float], l=600, P_0=1.05, beta_2=1):
->>>>>>> 96e2ec06
     """Water received by ecosystems in network.
 
     This is the biotic pump mechanism. Default values from Table 3 in 
@@ -54,7 +50,6 @@
         Equations (3) and (6) in Cantin2020        
     """
     if i == 0:
-<<<<<<< HEAD
         # the first forest receives only the base level of precipitation
         # equation (3)
         return P_0     
@@ -67,13 +62,6 @@
         w = (P_0 + B(x[0], y[0])) * np.exp(-np.sum(d[0:i]) / l)
         for j in range(1, i+1):
             w += B(x[j], y[j]) * np.exp(-np.sum(d[j:i]) / l)
-=======
-        return P_0  # the first forest receives only the base level of precipitation
-    else:
-        w = P_0 * np.exp(-np.sum(d[:i]) / l)
-        for j in range(1, i+1): # TODO: short iteration here..
-            w += B(x[j], y[j], beta_2=beta_2) * np.exp(-np.sum(d[j-1:i]) / l)
->>>>>>> 96e2ec06
         return w
 
 
